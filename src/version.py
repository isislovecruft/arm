"""
Provides arm's version and release date.
"""

<<<<<<< HEAD
VERSION = '1.3.7-1'
LAST_MODIFIED = "October 7, 2010"
=======
VERSION = '1.4.0_dev'
LAST_MODIFIED = "November 27, 2010"
>>>>>>> c43410c2
<|MERGE_RESOLUTION|>--- conflicted
+++ resolved
@@ -2,10 +2,5 @@
 Provides arm's version and release date.
 """
 
-<<<<<<< HEAD
-VERSION = '1.3.7-1'
-LAST_MODIFIED = "October 7, 2010"
-=======
-VERSION = '1.4.0_dev'
+VERSION = '1.4.0'
 LAST_MODIFIED = "November 27, 2010"
->>>>>>> c43410c2
